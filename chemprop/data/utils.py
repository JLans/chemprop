--- conflicted
+++ resolved
@@ -4,11 +4,7 @@
 from logging import Logger
 import pickle
 from random import Random
-<<<<<<< HEAD
-from typing import Dict, List, Set, Tuple, Union
-=======
-from typing import List, Optional, Set, Tuple, Union
->>>>>>> 8b9d9857
+from typing import Dict, List, Optional, Set, Tuple, Union
 import os
 
 from ete3 import NCBITaxa
@@ -185,12 +181,11 @@
             else args.atom_descriptors_path
         max_data_size = max_data_size if max_data_size is not None else args.max_data_size
 
-    smiles_columns = preprocess_smiles_columns(smiles_columns)
-
         taxon_column = getattr(args, 'taxon_column', None)
     else:
         taxon_column = None
 
+    smiles_columns = preprocess_smiles_columns(smiles_columns)
     max_data_size = max_data_size or float('inf')
 
     # Load features
